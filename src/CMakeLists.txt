# -----------------------------------------------------------------------------
# Numenta Platform for Intelligent Computing (NuPIC)
# Copyright (C) 2013-2015, Numenta, Inc.  Unless you have purchased from
# Numenta, Inc. a separate commercial license for this software code, the
# following terms and conditions apply:
#
# This program is free software: you can redistribute it and/or modify
# it under the terms of the GNU Affero Public License version 3 as
# published by the Free Software Foundation.
#
# This program is distributed in the hope that it will be useful,
# but WITHOUT ANY WARRANTY; without even the implied warranty of
# MERCHANTABILITY or FITNESS FOR A PARTICULAR PURPOSE.
# See the GNU Affero Public License for more details.
#
# You should have received a copy of the GNU Affero Public License
# along with this program.  If not, see http://www.gnu.org/licenses.
#
# http://numenta.org/licenses/
# -----------------------------------------------------------------------------

cmake_minimum_required(VERSION 2.8)
project(nupic_core CXX)

set_property(GLOBAL PROPERTY USE_FOLDERS ON)
set(CMAKE_VERBOSE_MAKEFILE ON) # toggle for cmake debug

if( POLICY CMP0046 )
  cmake_policy(VERSION 2.8)
  # The new policy for add_dependencies is to now error if a dependency target
  # is not found. The old policy didn't care and continued through configuration
  cmake_policy(SET CMP0046 OLD)
endif()

if( POLICY CMP0054 )
  # The OLD behavior for this policy is to dereference variables and interpret
  # keywords even if they are quoted or bracketed. The NEW behavior is to not
  # dereference variables or interpret keywords that have been quoted or bracketed.
  cmake_policy(SET CMP0054 OLD)
endif()

#
# Include extra CMake files
#
set(CMAKE_MODULE_PATH ${CMAKE_MODULE_PATH} ${PROJECT_SOURCE_DIR}/cmake)

if(${CMAKE_SYSTEM_NAME} MATCHES "Darwin")
  set(STDLIB "-stdlib=libc++")
elseif(${CMAKE_SYSTEM_NAME} MATCHES "Linux")
  set(STDLIB "")
elseif(${CMAKE_SYSTEM_NAME} MATCHES "Windows")
  set(STDLIB "")
endif()

if (${CMAKE_CXX_COMPILER_ID} STREQUAL "GNU")
   set(STDLIB "${STDLIB} -static-libgcc -static-libstdc++")
endif()

# Compiler `-D*` definitions
add_definitions(-DNTA_OS_${PLATFORM_UPPERCASE}
                -DNTA_ARCH_${BITNESS}
                -DHAVE_CONFIG_H
                -DNTA_INTERNAL
                -DBOOST_NO_WREGEX
                -DNUPIC2
                -DNTA_ASSERTIONS_ON
                -DNTA_ASM)
if(UNIX) # or UNIX like (i.e. APPLE and CYGWIN)
  add_definitions(-DHAVE_UNISTD_H)
elseif(WIN32) # incl. win64
  add_definitions(-DPSAPI_VERSION=1
                  -DAPR_DECLARE_STATIC
                  -DAPU_DECLARE_STATIC
                  -DZLIB_WINAPI
                  -DWIN32
                  -D_WINDOWS
                  -D_MBCS
                  -D_CRT_SECURE_NO_WARNINGS
                  -DNDEBUG)
endif()
if(${CMAKE_CXX_COMPILER_ID} STREQUAL "GNU")
  add_definitions(-DNTA_COMPILER_GNU)
elseif(${CMAKE_CXX_COMPILER_ID} MATCHES "Clang")
  add_definitions(-DNTA_COMPILER_CLANG)
elseif(${CMAKE_CXX_COMPILER_ID} STREQUAL "MSVC")
  add_definitions(-DNTA_COMPILER_MSVC
                  -DCAPNP_LITE=1
                  -D_VARIADIC_MAX=10
                  -DNOMINMAX)
endif()


#
# Identify build type - local or deployment (Travis)
# the variable NUPIC_DEPLOYMENT_BUILD must be set in travis CI scripts
#
if($ENV{NUPIC_DEPLOYMENT_BUILD})
  message("doing deployment build in TravisCI")
else()
  message("doing local build")
endif()




#
# Setup include paths
#
get_filename_component(REPOSITORY_DIR ${PROJECT_SOURCE_DIR}/.. ABSOLUTE)

if("${PROJECT_BUILD_ARTIFACTS_DIR}" STREQUAL "")
  set(PROJECT_BUILD_ARTIFACTS_DIR "${PROJECT_BINARY_DIR}/artifacts")
endif()

find_package(PythonInterp REQUIRED)
execute_process(COMMAND "${PYTHON_EXECUTABLE}" "-c"
                        "import numpy; import os; import sys; sys.stdout.write(os.path.dirname(numpy.get_include()))"
                         OUTPUT_VARIABLE NUMPY_CORE)
include_directories(SYSTEM
                    ${NUMPY_CORE}/include
                    ${PROJECT_BINARY_DIR})

include_directories(${PROJECT_SOURCE_DIR})

#
# Set linker (ld)
# use ld.gold if available
#
execute_process(COMMAND ld.gold --version
                RESULT_VARIABLE EXIT_CODE)
if(EXIT_CODE EQUAL 0)
  message("Using ld.gold as LINKER.")
  set(CMAKE_LINKER "ld.gold")
endif()


#
# Identify build type - local or deployment (Travis)
# the variable NUPIC_DEPLOYMENT_BUILD must be set in travis CI scripts
#
if($ENV{NUPIC_DEPLOYMENT_BUILD})
  message("doing deployment build in TravisCI")
  if(NOT ${CMAKE_CXX_COMPILER_ID} STREQUAL "MSVC")
    set(OPTIMIZATION_FLAGS_CC "${OPTIMIZATION_FLAGS_CC} -mtune=generic -O2")
    set(OPTIMIZATION_FLAGS_LT "-O2 ${OPTIMIZATION_FLAGS_LT}")
  endif()
else()
  message("doing local build")
  if(NOT ${CMAKE_CXX_COMPILER_ID} STREQUAL "MSVC")
    set(OPTIMIZATION_FLAGS_CC "${OPTIMIZATION_FLAGS_CC} -march=native -O3")
    set(OPTIMIZATION_FLAGS_LT "-O3 ${OPTIMIZATION_FLAGS_LT}")
  endif()
endif()


#
# Enable Optimization flags here
# these are quite aggresive flags, if your code misbehaves for strange reasons, try
# compiling without them.
#
if(NOT ${CMAKE_CXX_COMPILER_ID} STREQUAL "MSVC")
  set(OPTIMIZATION_FLAGS_CC "-pipe ${OPTIMIZATION_FLAGS_CC}") #TODO use -Ofast instead of -O3
  if(${CMAKE_CXX_COMPILER_ID} STREQUAL "GNU")
    set(OPTIMIZATION_FLAGS_CC "${OPTIMIZATION_FLAGS_CC} -fuse-linker-plugin -flto-report")
    set(OPTIMIZATION_FLAGS_CC "${OPTIMIZATION_FLAGS_CC} -flto -fuse-ld=gold") #TODO fix LTO for clang
    set(OPTIMIZATION_FLAGS_LT "${OPTIMIZATION_FLAGS_LT} -flto") #TODO LTO for clang too
  endif()
endif()


#
# compiler specific settings here
#
if(${CMAKE_CXX_COMPILER_ID} STREQUAL "MSVC")
  set(COMMON_COMPILE_FLAGS "/TP /Zc:wchar_t /Gm- /fp:precise /errorReport:prompt /W1 /WX- /GR /Gd /GS /Oy- /EHs /analyze- /nologo")
  set(COMMON_LINK_FLAGS "/NOLOGO /SAFESEH:NO /NODEFAULTLIB:LIBCMT")
  if("${BITNESS}" STREQUAL "32")
    set(COMMON_LINK_FLAGS "${COMMON_LINK_FLAGS} /MACHINE:X86")
  else()
    set(COMMON_LINK_FLAGS "${COMMON_LINK_FLAGS} /MACHINE:X${BITNESS}")
  endif()
else()
  # clang/gcc
  set(COMMON_COMPILE_FLAGS "-fPIC -std=c++11 -m${BITNESS} ${STDLIB} -fvisibility=hidden -Werror -Wall -Wextra -Wreturn-type -Wunused -Wno-unused-parameter -Wno-missing-field-initializers")
  set(COMMON_LINK_FLAGS "-m${BITNESS} ${STDLIB}")
  if("${CMAKE_CXX_COMPILER_ID}" STREQUAL "GNU")
    set(COMMON_LINK_FLAGS "${COMMON_LINK_FLAGS} -static-libstdc++")
  endif()
endif()
if("${CMAKE_BUILD_TYPE}" STREQUAL "Debug")
  set(COMMON_COMPILE_FLAGS "${COMMON_COMPILE_FLAGS} -Og -g")
  set(COMMON_LINK_FLAGS "${COMMON_LINK_FLAGS} -O0")
else()
  set(COMMON_COMPILE_FLAGS "${COMMON_COMPILE_FLAGS} ${OPTIMIZATION_FLAGS_CC}")
  set(COMMON_LINK_FLAGS "${COMMON_LINK_FLAGS} ${OPTIMIZATION_FLAGS_LT}")
endif()

#
# Let CMake know where all of the external files are.
#
set(CMAKE_PREFIX_PATH ${CMAKE_PREFIX_PATH}
                      ${REPOSITORY_DIR}/external/common/
                      ${REPOSITORY_DIR}/external/${PLATFORM}${BITNESS}/
                      ${NUMPY_CORE}/)
#
# Make sure the Cap'n Proto generation scripts are on the PATH.
#
set(ENV{PATH} "$ENV{PATH}:${REPOSITORY_DIR}/external/${PLATFORM}${BITNESS}/bin")

#
# Extract current git sha and record in nupic/Version.hpp
#
execute_process(COMMAND git rev-parse HEAD
                OUTPUT_VARIABLE NUPIC_CORE_VERSION
                OUTPUT_STRIP_TRAILING_WHITESPACE)
configure_file(
  "${PROJECT_SOURCE_DIR}/nupic/Version.hpp.in"
  "${PROJECT_BINARY_DIR}/Version.hpp")

#
# Setup gtest
#
set(LIB_STATIC_GTEST gtest)
add_library(${LIB_STATIC_GTEST}
            STATIC
            ${REPOSITORY_DIR}/external/common/src/gtest/gtest-all.cpp)
set_target_properties(${LIB_STATIC_GTEST}
                      PROPERTIES COMPILE_FLAGS "${COMMON_COMPILE_FLAGS}"
                      LINK_FLAGS "${COMMON_LINK_FLAGS}")


#
# Find and add libapr1
#
set(LIB_STATIC_APR1 apr-1)
find_library(LIB_STATIC_APR1_LOC
             ${LIB_STATIC_APR1}
             "${REPOSITORY_DIR}/external/${PLATFORM}${BITNESS}/lib/"
             NO_DEFAULT_PATH)
add_library(${LIB_STATIC_APR1} STATIC IMPORTED GLOBAL)

#
# Find and add libaprutil-1
#
set(LIB_STATIC_APRUTIL1 aprutil-1)
find_library(LIB_STATIC_APRUTIL1_LOC
             ${LIB_STATIC_APRUTIL1}
             "${REPOSITORY_DIR}/external/${PLATFORM}${BITNESS}/lib/"
             NO_DEFAULT_PATH)
add_library(${LIB_STATIC_APRUTIL1} STATIC IMPORTED GLOBAL)

#
# Find and add libyaml
#
set(LIB_STATIC_YAML yaml)
find_library(LIB_STATIC_YAML_LOC
             ${LIB_STATIC_YAML}
             "${REPOSITORY_DIR}/external/${PLATFORM}${BITNESS}/lib/"
             NO_DEFAULT_PATH)
add_library(${LIB_STATIC_YAML} STATIC IMPORTED GLOBAL)

#
# Find and add libyaml-cpp
#
set(LIB_STATIC_YAML_CPP yaml-cpp)
find_library(LIB_STATIC_YAML_CPP_LOC
             ${LIB_STATIC_YAML_CPP}
             "${REPOSITORY_DIR}/external/${PLATFORM}${BITNESS}/lib/"
             NO_DEFAULT_PATH)
add_library(${LIB_STATIC_YAML_CPP} STATIC IMPORTED GLOBAL)

#
# Find and add libz
#
set(LIB_STATIC_Z z)
find_library(LIB_STATIC_Z_LOC
             ${LIB_STATIC_Z}
             "${REPOSITORY_DIR}/external/${PLATFORM}${BITNESS}/lib/"
             NO_DEFAULT_PATH)
add_library(${LIB_STATIC_Z} STATIC IMPORTED GLOBAL)

#
# Setup for python
#
find_package(PythonLibs REQUIRED)
include_directories(SYSTEM ${PYTHON_INCLUDE_DIRS})

# List all .capnp files here. The C++ files will be generated and included
# when compiling later on.
<<<<<<< HEAD
set(CAPNP_SPECS_REL
  nupic/proto/BitHistory.capnp
  nupic/proto/ClaClassifier.capnp
  nupic/proto/ConnectionsProto.capnp
  nupic/proto/LinkProto.capnp
  nupic/proto/Map.capnp
  nupic/proto/NetworkProto.capnp
  nupic/proto/RandomProto.capnp
  nupic/proto/RegionProto.capnp
  nupic/proto/SparseBinaryMatrixProto.capnp
  nupic/proto/SparseMatrixProto.capnp
  nupic/proto/SpatialPoolerProto.capnp
  nupic/proto/TemporalMemoryProto.capnp
  nupic/proto/TestNodeProto.capnp
  nupic/proto/VectorFileSensorProto.capnp
=======
set(CAPNP_SPECS
    nupic/proto/BitHistory.capnp
    nupic/proto/ClaClassifier.capnp
    nupic/proto/ConnectionsProto.capnp
    nupic/proto/LinkProto.capnp
    nupic/proto/Map.capnp
    nupic/proto/NetworkProto.capnp
    nupic/proto/PyRegionProto.capnp
    nupic/proto/RandomProto.capnp
    nupic/proto/RegionProto.capnp
    nupic/proto/SparseBinaryMatrixProto.capnp
    nupic/proto/SparseMatrixProto.capnp
    nupic/proto/SpatialPoolerProto.capnp
    nupic/proto/TemporalMemoryProto.capnp
    nupic/proto/TestNodeProto.capnp
    nupic/proto/VectorFileSensorProto.capnp
>>>>>>> 172fc976
)

foreach(spec ${CAPNP_SPECS_REL})
  list(APPEND CAPNP_SPECS ${PROJECT_SOURCE_DIR}/${spec})
  list(APPEND CAPNP_HDRS ${PROJECT_BINARY_DIR}/${spec}.h)
  list(APPEND CAPNP_SRCS ${PROJECT_BINARY_DIR}/${spec}.c++)
endforeach(spec)

# Create custom target for generating C++ code from .capnp schema files.
create_capnpc_target(generate_capnp_cpp
                     "${CAPNP_SPECS}"
                     ${PROJECT_SOURCE_DIR}
                     ${PROJECT_SOURCE_DIR}
                     ${PROJECT_BINARY_DIR})
set_source_files_properties(${CAPNP_SRCS} ${CAPNP_HDRS} PROPERTIES
                            GENERATED TRUE)

#
# Python support
#
set (PY_SUPPORT_FILES
     nupic/py_support/CapnpToPycapnp.cpp
     nupic/py_support/NumpyVector.cpp
     nupic/py_support/PyArray.cpp
     nupic/py_support/PyHelpers.cpp
     nupic/py_support/PythonStream.cpp
)

#
# Add the pycapnp Python package to includes
execute_process(COMMAND "${PYTHON_EXECUTABLE}" "-c"
                        "import capnp; import os; import sys; sys.stdout.write(os.path.dirname(os.path.dirname(capnp.__file__)))"
                        OUTPUT_VARIABLE PYCAPNP)
include_directories(SYSTEM ${PYCAPNP})

#
# Setup libnupic_core
#
set(LIB_STATIC_NUPICCORE nupic_core_solo)

set(COMMON_LIBS ${LIB_STATIC_NUPICCORE}
                ${CAPNP_LIBRARIES})


if("${PLATFORM}" STREQUAL "linux")
  list(APPEND COMMON_LIBS pthread dl)
elseif("${PLATFORM}" STREQUAL "darwin")
  list(APPEND COMMON_LIBS c++abi)
elseif("${PLATFORM}" STREQUAL "windows")
  list(APPEND COMMON_LIBS oldnames.lib psapi.lib ws2_32.lib)
endif()

set(LIB_STATIC_NUPICCORE_SRCS
    ${CAPNP_SRCS}
    ${PY_SUPPORT_FILES}
    nupic/algorithms/BitHistory.cpp
    nupic/algorithms/Cell.cpp
    nupic/algorithms/Cells4.cpp
    nupic/algorithms/ClassifierResult.cpp
    nupic/algorithms/CondProbTable.cpp
    nupic/algorithms/Connections.cpp
    nupic/algorithms/FastClaClassifier.cpp
    nupic/algorithms/GaborNode.cpp
    nupic/algorithms/ImageSensorLite.cpp
    nupic/algorithms/InSynapse.cpp
    nupic/algorithms/Linear.cpp
    nupic/algorithms/OutSynapse.cpp
    nupic/algorithms/Segment.cpp
    nupic/algorithms/SegmentUpdate.cpp
    nupic/algorithms/SpatialPooler.cpp
    nupic/algorithms/TemporalMemory.cpp
    nupic/algorithms/Svm.cpp
    nupic/engine/Collections.cpp
    nupic/engine/Input.cpp
    nupic/engine/Link.cpp
    nupic/engine/LinkPolicyFactory.cpp
    nupic/engine/Network.cpp
    nupic/engine/NuPIC.cpp
    nupic/engine/Output.cpp
    nupic/engine/Region.cpp
    nupic/engine/RegionImpl.cpp
    nupic/engine/RegionImplFactory.cpp
    nupic/engine/RegionIo.cpp
    nupic/engine/RegionParameters.cpp
    nupic/engine/Spec.cpp
    nupic/engine/TestFanIn2LinkPolicy.cpp
    nupic/engine/TestNode.cpp
    nupic/engine/UniformLinkPolicy.cpp
    nupic/engine/YAMLUtils.cpp
    nupic/math/SparseMatrixAlgorithms.cpp
    nupic/math/StlIo.cpp
    nupic/ntypes/ArrayBase.cpp
    nupic/ntypes/Buffer.cpp
    nupic/ntypes/BundleIO.cpp
    nupic/ntypes/Collection.cpp
    nupic/ntypes/Dimensions.cpp
    nupic/ntypes/MemParser.cpp
    nupic/ntypes/Scalar.cpp
    nupic/ntypes/Value.cpp
    nupic/os/Directory.cpp
    nupic/os/DynamicLibrary.cpp
    nupic/os/Env.cpp
    nupic/os/FStream.cpp
    nupic/os/OS.cpp
    nupic/os/OSUnix.cpp
    nupic/os/OSWin.cpp
    nupic/os/Path.cpp
    nupic/os/Regex.cpp
    nupic/os/Timer.cpp
    nupic/regions/PyRegion.cpp
    nupic/regions/VectorFile.cpp
    nupic/regions/VectorFileEffector.cpp
    nupic/regions/VectorFileSensor.cpp
    nupic/test/Tester.cpp
    nupic/types/BasicType.cpp
    nupic/types/Fraction.cpp
    nupic/utils/LoggingException.cpp
    nupic/utils/LogItem.cpp
    nupic/utils/Random.cpp
    nupic/utils/StringUtils.cpp
    nupic/utils/TRandom.cpp
    nupic/utils/Watcher.cpp)
set(LIB_STATIC_NUPICCORE_LINK_LIBS
    ${LIB_STATIC_YAML_CPP_LOC}
    ${LIB_STATIC_YAML_LOC}
    ${LIB_STATIC_APR1_LOC}
    ${LIB_STATIC_APRUTIL1_LOC}
    ${LIB_STATIC_Z_LOC}
    ${CAPNP_LIBRARIES}
    ${PYTHON_LIBRARIES})
set(LIB_STATIC_NUPICCORE_COMPILE_FLAGS
    "${COMMON_COMPILE_FLAGS} -I${NUMPY_CORE}/include")
set(LIB_STATIC_NUPICCORE_LINK_FLAGS
    "${COMMON_LINK_FLAGS} -static")

add_library(${LIB_STATIC_NUPICCORE} STATIC ${LIB_STATIC_NUPICCORE_SRCS})
target_link_libraries(${LIB_STATIC_NUPICCORE}
                      ${LIB_STATIC_NUPICCORE_LINK_LIBS})
add_dependencies(${LIB_STATIC_NUPICCORE} generate_capnp_cpp CapnProto)
set_target_properties(${LIB_STATIC_NUPICCORE} PROPERTIES COMPILE_FLAGS
                      ${LIB_STATIC_NUPICCORE_COMPILE_FLAGS})
set_target_properties(${LIB_STATIC_NUPICCORE} PROPERTIES LINK_FLAGS
                      ${LIB_STATIC_NUPICCORE_LINK_FLAGS})

#
# Setup test_cpp_region
#
set(EXECUTABLE_CPPREGIONTEST cpp_region_test)
add_executable(${EXECUTABLE_CPPREGIONTEST} test/integration/CppRegionTest.cpp)
target_link_libraries(${EXECUTABLE_CPPREGIONTEST} ${COMMON_LIBS})
set_target_properties(${EXECUTABLE_CPPREGIONTEST} PROPERTIES COMPILE_FLAGS ${COMMON_COMPILE_FLAGS})
set_target_properties(${EXECUTABLE_CPPREGIONTEST} PROPERTIES LINK_FLAGS "${COMMON_LINK_FLAGS}")

#
# Setup test_py_region
#
set(EXECUTABLE_PYREGIONTEST py_region_test)
add_executable(${EXECUTABLE_PYREGIONTEST} test/integration/PyRegionTest.cpp)
target_link_libraries(${EXECUTABLE_PYREGIONTEST} ${COMMON_LIBS})
set_target_properties(${EXECUTABLE_PYREGIONTEST} PROPERTIES COMPILE_FLAGS ${COMMON_COMPILE_FLAGS})
set_target_properties(${EXECUTABLE_PYREGIONTEST}
                      PROPERTIES LINK_FLAGS "${COMMON_LINK_FLAGS}")
add_custom_target(tests_py_region
                  COMMAND ${EXECUTABLE_PYREGIONTEST}
                  DEPENDS ${EXECUTABLE_PYREGIONTEST}
                  VERBATIM)


#
# Setup test_connections_performance
#
set(EXECUTABLE_CONNECTIONSPERFORMANCETEST connections_performance_test)
add_executable(${EXECUTABLE_CONNECTIONSPERFORMANCETEST}
               test/integration/ConnectionsPerformanceTest.cpp)
target_link_libraries(${EXECUTABLE_CONNECTIONSPERFORMANCETEST} ${COMMON_LIBS})
set_target_properties(${EXECUTABLE_CONNECTIONSPERFORMANCETEST}
                      PROPERTIES COMPILE_FLAGS ${COMMON_COMPILE_FLAGS})
set_target_properties(${EXECUTABLE_CONNECTIONSPERFORMANCETEST}
                      PROPERTIES LINK_FLAGS "${COMMON_LINK_FLAGS}")
add_custom_target(tests_connections_performance
                  COMMAND ${EXECUTABLE_CONNECTIONSPERFORMANCETEST}
                  DEPENDS ${EXECUTABLE_CONNECTIONSPERFORMANCETEST}
                  VERBATIM)

#
# Setup helloregion example
#
set(EXECUTABLE_HELLOREGION helloregion)
add_executable(${EXECUTABLE_HELLOREGION} examples/regions/HelloRegions.cpp)
target_link_libraries(${EXECUTABLE_HELLOREGION} ${COMMON_LIBS})
set_target_properties(${EXECUTABLE_HELLOREGION} PROPERTIES COMPILE_FLAGS ${COMMON_COMPILE_FLAGS})
set_target_properties(${EXECUTABLE_HELLOREGION}
                      PROPERTIES LINK_FLAGS "${COMMON_LINK_FLAGS}")
add_dependencies(${EXECUTABLE_HELLOREGION} ${COMMON_LIBS})

#
# Setup prototest example
#
set(EXECUTABLE_PROTOTEST prototest)
add_executable(${EXECUTABLE_PROTOTEST} examples/prototest.cpp)
target_link_libraries(${EXECUTABLE_PROTOTEST}
                      ${COMMON_LIBS})
set_target_properties(${EXECUTABLE_PROTOTEST} PROPERTIES COMPILE_FLAGS ${COMMON_COMPILE_FLAGS})
set_target_properties(${EXECUTABLE_PROTOTEST}
                      PROPERTIES LINK_FLAGS "${COMMON_LINK_FLAGS}")
add_dependencies(${EXECUTABLE_PROTOTEST} ${COMMON_LIBS})

#
# Setup HelloSP_TP example
#
set(EXECUTABLE_HELLOSPTP hello_sp_tp)
add_executable(${EXECUTABLE_HELLOSPTP} examples/algorithms/HelloSP_TP.cpp)
target_link_libraries(${EXECUTABLE_HELLOSPTP} ${COMMON_LIBS})
set_target_properties(${EXECUTABLE_HELLOSPTP} PROPERTIES COMPILE_FLAGS ${COMMON_COMPILE_FLAGS})
set_target_properties(${EXECUTABLE_HELLOSPTP} PROPERTIES LINK_FLAGS "${COMMON_LINK_FLAGS}")
add_dependencies(${EXECUTABLE_HELLOSPTP} ${COMMON_LIBS})


#
# Setup gtests
#
set(EXECUTABLE_GTESTS unit_tests)
add_executable(${EXECUTABLE_GTESTS}
               test/unit/algorithms/CondProbTableTest.cpp
               test/unit/algorithms/ConnectionsTest.cpp
               test/unit/algorithms/FastCLAClassifierTest.cpp
               test/unit/algorithms/NearestNeighborUnitTest.cpp
               test/unit/algorithms/SpatialPoolerTest.cpp
               test/unit/algorithms/TemporalMemoryTest.cpp
               test/unit/engine/InputTest.cpp
               test/unit/engine/NetworkTest.cpp
               test/unit/engine/UniformLinkPolicyTest.cpp
               test/unit/engine/YAMLUtilsTest.cpp
               test/unit/math/DenseTensorUnitTest.cpp
               test/unit/math/DomainUnitTest.cpp
               test/unit/math/IndexUnitTest.cpp
               test/unit/math/MathsTest.cpp
               test/unit/math/SparseBinaryMatrixTest.cpp
               test/unit/math/SparseMatrix01UnitTest.cpp
               test/unit/math/SparseMatrixTest.cpp
               test/unit/math/SparseMatrixUnitTest.cpp
               test/unit/math/SparseTensorUnitTest.cpp
               test/unit/ntypes/ArrayTest.cpp
               test/unit/ntypes/BufferTest.cpp
               test/unit/ntypes/CollectionTest.cpp
               test/unit/ntypes/DimensionsTest.cpp
               test/unit/ntypes/MemParserTest.cpp
               test/unit/ntypes/MemStreamTest.cpp
               test/unit/ntypes/NodeSetTest.cpp
               test/unit/ntypes/ScalarTest.cpp
               test/unit/ntypes/ValueTest.cpp
               test/unit/os/DirectoryTest.cpp
               test/unit/os/EnvTest.cpp
               test/unit/os/OSTest.cpp
               test/unit/os/PathTest.cpp
               test/unit/os/RegexTest.cpp
               test/unit/os/TimerTest.cpp
               test/unit/py_support/PyHelpersTest.cpp
               test/unit/test/TesterTest.cpp
               test/unit/types/BasicTypeTest.cpp
               test/unit/types/ExceptionTest.cpp
               test/unit/types/FractionTest.cpp
               test/unit/UnitTestMain.cpp
               test/unit/utils/RandomTest.cpp
               test/unit/utils/WatcherTest.cpp)
target_link_libraries(${EXECUTABLE_GTESTS}
                      ${COMMON_LIBS}
                      ${LIB_STATIC_GTEST})
set_target_properties(${EXECUTABLE_GTESTS}
                      PROPERTIES COMPILE_FLAGS ${COMMON_COMPILE_FLAGS}
                                 LINK_FLAGS "${COMMON_LINK_FLAGS}")
add_dependencies(${EXECUTABLE_GTESTS} ${LIB_STATIC_GTEST} ${COMMON_LIBS})
set(TEST_HEADERS
    test/unit/algorithms/CondProbTableTest.hpp
    test/unit/algorithms/ConnectionsTest.hpp
    test/unit/algorithms/NearestNeighborUnitTest.hpp
    test/unit/algorithms/SpatialPoolerTest.hpp
    test/unit/algorithms/TemporalMemoryTest.hpp
    test/unit/engine/InputTest.hpp
    test/unit/engine/NetworkTest.hpp
    test/unit/engine/UniformLinkPolicyTest.hpp
    test/unit/engine/YAMLUtilsTest.hpp
    test/unit/math/DenseTensorUnitTest.hpp
    test/unit/math/DomainUnitTest.hpp
    test/unit/math/IndexUnitTest.hpp
    test/unit/math/MathsTest.hpp
    test/unit/math/SparseMatrix01UnitTest.hpp
    test/unit/math/SparseMatrixUnitTest.hpp
    test/unit/math/SparseTensorUnitTest.hpp
    test/unit/ntypes/ArrayTest.hpp
    test/unit/ntypes/BufferTest.hpp
    test/unit/ntypes/CollectionTest.hpp
    test/unit/ntypes/DimensionsTest.hpp
    test/unit/ntypes/MemParserTest.hpp
    test/unit/ntypes/MemStreamTest.hpp
    test/unit/ntypes/NodeSetTest.hpp
    test/unit/ntypes/ScalarTest.hpp
    test/unit/ntypes/ValueTest.hpp
    test/unit/os/DirectoryTest.hpp
    test/unit/os/EnvTest.hpp
    test/unit/os/OSTest.hpp
    test/unit/os/PathTest.hpp
    test/unit/os/RegexTest.hpp
    test/unit/os/TimerTest.hpp
    test/unit/py_support/PyHelpersTest.hpp
    test/unit/test/TesterTest.hpp
    test/unit/types/BasicTypeTest.hpp
    test/unit/types/ExceptionTest.hpp
    test/unit/types/FractionTest.hpp
    test/unit/utils/RandomTest.hpp
    test/unit/utils/WatcherTest.hpp)
set(tests_file_content "")
set(headers_file_content "")
foreach(file ${TEST_HEADERS})
  get_filename_component(test ${file} NAME_WE)
  set(tests_file_content "${tests_file_content}ADD_TEST(${test});\n")
  set(headers_file_content "${headers_file_content}#include \"${file}\"\n")
endforeach()
file(WRITE "${PROJECT_BINARY_DIR}/AddTests.hpp" "${tests_file_content}")
file(WRITE "${PROJECT_BINARY_DIR}/AddTestHeaders.hpp" "${headers_file_content}")

if(UNIX)
  add_custom_target(combined ALL
                    COMMAND ${CMAKE_AR} -x $<TARGET_FILE:${LIB_STATIC_NUPICCORE}>
                    COMMAND ${CMAKE_AR} -x ${LIB_STATIC_YAML_CPP_LOC}
                    COMMAND ${CMAKE_AR} -x ${LIB_STATIC_YAML_LOC}
                    COMMAND ${CMAKE_AR} -x ${LIB_STATIC_APRUTIL1_LOC}
                    COMMAND ${CMAKE_AR} -x ${LIB_STATIC_APR1_LOC}
                    COMMAND ${CMAKE_AR} -x ${LIB_STATIC_Z_LOC}
                    COMMAND ${CMAKE_AR} rcs libnupic_core.a *.o
                    DEPENDS ${LIB_STATIC_NUPICCORE}
                            ${LIB_STATIC_GTEST}
                            ${EXECUTABLE_HELLOREGION}
                            ${EXECUTABLE_CPPREGIONTEST}
                            ${EXECUTABLE_CONNECTIONSPERFORMANCETEST}
                            ${EXECUTABLE_GTESTS}
                            ${EXECUTABLE_HELLOSPTP})
else()
  add_custom_target(combined ALL
                    COMMAND lib.exe /OUT:nupic_core.lib
                            $<TARGET_FILE:${LIB_STATIC_NUPICCORE}>
                            ${LIB_STATIC_YAML_CPP_LOC}
                            ${LIB_STATIC_YAML_LOC}
                            ${LIB_STATIC_APRUTIL1_LOC}
                            ${LIB_STATIC_APR1_LOC}
                            ${LIB_STATIC_Z_LOC}
                    DEPENDS ${LIB_STATIC_NUPICCORE}
                            ${LIB_STATIC_GTEST}
                            ${EXECUTABLE_HELLOREGION}
                            ${EXECUTABLE_CPPREGIONTEST}
                            ${EXECUTABLE_CONNECTIONSPERFORMANCETEST}
                            ${EXECUTABLE_GTESTS}
                            ${EXECUTABLE_HELLOSPTP}
                    VERBATIM)
endif()

#
# Install targets into CMAKE_INSTALL_PREFIX
#
install(TARGETS
        ${LIB_STATIC_NUPICCORE}
        ${LIB_STATIC_GTEST}
        ${EXECUTABLE_HELLOREGION}
        ${EXECUTABLE_CPPREGIONTEST}
        ${EXECUTABLE_PYREGIONTEST}
        ${EXECUTABLE_CONNECTIONSPERFORMANCETEST}
        ${EXECUTABLE_HELLOSPTP}
        ${EXECUTABLE_PROTOTEST}
        ${EXECUTABLE_GTESTS}
        RUNTIME DESTINATION bin
        LIBRARY DESTINATION lib
        ARCHIVE DESTINATION lib)
install(DIRECTORY nupic/ DESTINATION include/nupic
        FILES_MATCHING PATTERN "*.h*"
        PATTERN "*.hpp.in" EXCLUDE)
install(DIRECTORY nupic/ DESTINATION include/nupic
        FILES_MATCHING PATTERN "*.capnp")
install(DIRECTORY ${PROJECT_BINARY_DIR}/nupic/ DESTINATION include/nupic/
        FILES_MATCHING PATTERN "*.capnp.h")
install(DIRECTORY ${REPOSITORY_DIR}/external/common/include/gtest
        DESTINATION include/gtest
        FILES_MATCHING PATTERN "*.h*")
install(FILES ${PROJECT_BINARY_DIR}/Version.hpp
        DESTINATION include/nupic/)
install(DIRECTORY "${REPOSITORY_DIR}/external/${PLATFORM}${BITNESS}/bin/"
        DESTINATION bin USE_SOURCE_PERMISSIONS)
install(DIRECTORY "${REPOSITORY_DIR}/external/${PLATFORM}${BITNESS}/lib/"
        DESTINATION lib)
install(DIRECTORY "${REPOSITORY_DIR}/external/${PLATFORM}${BITNESS}/bin/"
        DESTINATION bin USE_SOURCE_PERMISSIONS)
install(DIRECTORY "${REPOSITORY_DIR}/external/common/include/"
        DESTINATION include)
install(DIRECTORY "${REPOSITORY_DIR}/external/${PLATFORM}${BITNESS}/include/"
        DESTINATION include)
install(DIRECTORY "${NUMPY_CORE}/lib/"
        DESTINATION lib)
install(DIRECTORY "${NUMPY_CORE}/include/"
        DESTINATION include)
if(UNIX)
  install(FILES "${PROJECT_BINARY_DIR}/libnupic_core.a"
          DESTINATION lib)
else()
  install(FILES "${PROJECT_BINARY_DIR}/nupic_core.lib"
          DESTINATION lib)
endif()

install(DIRECTORY nupic/py_support DESTINATION include/nupic
        FILES_MATCHING PATTERN "*.c*")
install(DIRECTORY nupic DESTINATION include/nupic
        FILES_MATCHING PATTERN "*.py")

#
# `make package` results in
# nupic_core-${NUPIC_CORE_VERSION}-${PLATFORM}${BITNESS}.tar.gz binary release
#

set(CPACK_GENERATOR "TGZ")
set(CPACK_PACKAGE_FILE_NAME "nupic_core-${NUPIC_CORE_VERSION}-${PLATFORM}${BITNESS}")
include(CPack)
<|MERGE_RESOLUTION|>--- conflicted
+++ resolved
@@ -287,7 +287,6 @@
 
 # List all .capnp files here. The C++ files will be generated and included
 # when compiling later on.
-<<<<<<< HEAD
 set(CAPNP_SPECS_REL
   nupic/proto/BitHistory.capnp
   nupic/proto/ClaClassifier.capnp
@@ -295,6 +294,7 @@
   nupic/proto/LinkProto.capnp
   nupic/proto/Map.capnp
   nupic/proto/NetworkProto.capnp
+  nupic/proto/PyRegionProto.capnp
   nupic/proto/RandomProto.capnp
   nupic/proto/RegionProto.capnp
   nupic/proto/SparseBinaryMatrixProto.capnp
@@ -303,24 +303,6 @@
   nupic/proto/TemporalMemoryProto.capnp
   nupic/proto/TestNodeProto.capnp
   nupic/proto/VectorFileSensorProto.capnp
-=======
-set(CAPNP_SPECS
-    nupic/proto/BitHistory.capnp
-    nupic/proto/ClaClassifier.capnp
-    nupic/proto/ConnectionsProto.capnp
-    nupic/proto/LinkProto.capnp
-    nupic/proto/Map.capnp
-    nupic/proto/NetworkProto.capnp
-    nupic/proto/PyRegionProto.capnp
-    nupic/proto/RandomProto.capnp
-    nupic/proto/RegionProto.capnp
-    nupic/proto/SparseBinaryMatrixProto.capnp
-    nupic/proto/SparseMatrixProto.capnp
-    nupic/proto/SpatialPoolerProto.capnp
-    nupic/proto/TemporalMemoryProto.capnp
-    nupic/proto/TestNodeProto.capnp
-    nupic/proto/VectorFileSensorProto.capnp
->>>>>>> 172fc976
 )
 
 foreach(spec ${CAPNP_SPECS_REL})
