# -----------------------------------------------------------------------------
# Numenta Platform for Intelligent Computing (NuPIC)
# Copyright (C) 2013-2015, Numenta, Inc.  Unless you have purchased from
# Numenta, Inc. a separate commercial license for this software code, the
# following terms and conditions apply:
#
# This program is free software: you can redistribute it and/or modify
# it under the terms of the GNU Affero Public License version 3 as
# published by the Free Software Foundation.
#
# This program is distributed in the hope that it will be useful,
# but WITHOUT ANY WARRANTY; without even the implied warranty of
# MERCHANTABILITY or FITNESS FOR A PARTICULAR PURPOSE.
# See the GNU Affero Public License for more details.
#
# You should have received a copy of the GNU Affero Public License
# along with this program.  If not, see http://www.gnu.org/licenses.
#
# http://numenta.org/licenses/
# -----------------------------------------------------------------------------

cmake_minimum_required(VERSION 2.8)
project(nupic_core CXX)

set_property(GLOBAL PROPERTY USE_FOLDERS ON)
set(CMAKE_VERBOSE_MAKEFILE OFF) # toggle for cmake debug


if( POLICY CMP0046 )
  cmake_policy(VERSION 2.8)
  # The new policy for add_dependencies is to now error if a dependency target
  # is not found. The old policy didn't care and continued through configuration
  cmake_policy(SET CMP0046 OLD)
endif()

if( POLICY CMP0054 )
  # The OLD behavior for this policy is to dereference variables and interpret
  # keywords even if they are quoted or bracketed. The NEW behavior is to not
  # dereference variables or interpret keywords that have been quoted or bracketed.
  cmake_policy(SET CMP0054 OLD)
endif()


#
# NuPIC CMake options
#
option(NUPIC_IWYU "Enable include-what-you-use
  (http://include-what-you-use.org/). This requires the iwyu binary to be
  discoverable by CMake's find_program.")
if(${NUPIC_IWYU})
  find_program(iwyu_path NAMES include-what-you-use iwyu)
  if(NOT iwyu_path)
    message(FATAL_ERROR "Could not find the program include-what-you-use")
  endif()
endif()


#
# Set up compile flags for internal sources and for swig-generated sources
#

set(src_compile_flags "${INTERNAL_CXX_FLAGS_OPTIMIZED}")
set(src_swig_generated_file_compile_flags "${EXTERNAL_CXX_FLAGS_OPTIMIZED}")

if(MINGW)
  # This is for GCC 4.8.x
  # http://stackoverflow.com/questions/10660524/error-building-boost-1-49-0-with-gcc-4-7-0
  set(src_compile_flags "${src_compile_flags} -include cmath")
  set(src_swig_generated_file_compile_flags
      "${src_swig_generated_file_compile_flags} -include cmath")
endif()


#
# Compiler definitions specific to nupic.core code
#

string(TOUPPER ${PLATFORM} platform_uppercase)

set(src_compiler_definitions
    ${COMMON_COMPILER_DEFINITIONS}
    ${CAPNP_COMPILER_DEFINITIONS}
    -DNTA_OS_${platform_uppercase}
    -DNTA_ARCH_${BITNESS}
    -DHAVE_CONFIG_H
    -DNTA_INTERNAL
    -DBOOST_MATH_NO_LONG_DOUBLE_MATH_FUNCTIONS
    -DBOOST_NO_WREGEX
    -DNUPIC2
    -DAPR_DECLARE_STATIC
    -DAPU_DECLARE_STATIC)

if(NOT "${CMAKE_SYSTEM_PROCESSOR}" STREQUAL "armv7l")
  set(src_compiler_definitions
      ${src_compiler_definitions}
      -DNTA_ASM)
endif()

if(NOT "${CMAKE_BUILD_TYPE}" STREQUAL "Release")
  set(src_compiler_definitions
      ${src_compiler_definitions}
      -DNTA_ASSERTIONS_ON)
endif()

if(${CMAKE_CXX_COMPILER_ID} STREQUAL "GNU")
  set(src_compiler_definitions
      ${src_compiler_definitions}
      -DNTA_COMPILER_GNU)
elseif(${CMAKE_CXX_COMPILER_ID} MATCHES "Clang")
  set(src_compiler_definitions
      ${src_compiler_definitions}
      -DNTA_COMPILER_CLANG)
elseif(${CMAKE_CXX_COMPILER_ID} STREQUAL "MSVC")
  set(src_compiler_definitions
      ${src_compiler_definitions}
      -DNTA_COMPILER_MSVC)
elseif(${CMAKE_CXX_COMPILER_ID} STREQUAL "MinGW")
  set(src_compiler_definitions
      ${src_compiler_definitions}
      -DNTA_COMPILER_GNU
      -D_hypot=hypot)
endif()


add_definitions(${src_compiler_definitions})


#
# Find Python Interp, min. v2.7
# And NumPy core directory
#
find_package(PythonInterp 2.7 REQUIRED)
message(STATUS "CMAKE Found python interpreter ${PYTHON_EXECUTABLE} version=${PYTHON_VERSION_STRING}")
execute_process(COMMAND "${PYTHON_EXECUTABLE}" "-c"
                        "import numpy; import os; import sys; sys.stdout.write(os.path.dirname(numpy.get_include()))"
                         OUTPUT_VARIABLE src_numpy_core)

# Quick way to fixup directory paths to NumPy
get_filename_component(src_numpy_core ${src_numpy_core}/include/.. ABSOLUTE)

message(STATUS "src_numpy_core   = ${src_numpy_core}")


#
# Setup include paths
#
if("${PROJECT_BUILD_ARTIFACTS_DIR}" STREQUAL "")
  set(PROJECT_BUILD_ARTIFACTS_DIR "${PROJECT_BINARY_DIR}/artifacts")
endif()

include_directories(SYSTEM
                    ${src_numpy_core}/include
                    ${PROJECT_BINARY_DIR})

include_directories(${PROJECT_SOURCE_DIR})

#
# Let CMake know where all of the external files are.
#
set(CMAKE_PREFIX_PATH ${CMAKE_PREFIX_PATH}
                      ${REPOSITORY_DIR}/external/common/
                      ${REPOSITORY_DIR}/external/${PLATFORM}${BITNESS}${PLATFORM_SUFFIX}/
                      ${src_numpy_core}/)

message(STATUS "CMAKE_PREFIX_PATH   = ${CMAKE_PREFIX_PATH}")

#
# Extract current git sha and record in nupic/Version.hpp
#
execute_process(COMMAND git rev-parse HEAD
                OUTPUT_VARIABLE NUPIC_CORE_VERSION
                OUTPUT_STRIP_TRAILING_WHITESPACE)
configure_file(
  "${PROJECT_SOURCE_DIR}/nupic/Version.hpp.in"
  "${PROJECT_BINARY_DIR}/Version.hpp")

#
# Setup gtest
#
set(src_lib_static_gtest gtest)
add_library(${src_lib_static_gtest}
            STATIC
            ${REPOSITORY_DIR}/external/common/src/gtest/gtest-all.cpp)
set_target_properties(${src_lib_static_gtest}
                      PROPERTIES COMPILE_FLAGS "${src_compile_flags}"
                      LINK_FLAGS "${INTERNAL_LINKER_FLAGS_OPTIMIZED}")

#
# Locate Python artifacts
#
find_package(PythonLibs REQUIRED)
include_directories(SYSTEM ${PYTHON_INCLUDE_DIRS})

message(STATUS "PYTHON_EXECUTABLE   = ${PYTHON_EXECUTABLE}")
message(STATUS "PYTHON_INCLUDE_DIRS = ${PYTHON_INCLUDE_DIRS}")
message(STATUS "PYTHON_LIBRARIES    = ${PYTHON_LIBRARIES}")


#
# Python support
#
set(src_py_support_files
    nupic/py_support/NumpyVector.cpp
    nupic/py_support/PyArray.cpp
    nupic/py_support/PyHelpers.cpp
    nupic/py_support/PythonStream.cpp
    nupic/py_support/PyCapnp.cpp
    nupic/bindings/PySparseTensor.cpp
)

#
# pycapnp integration
#
if(NOT "${PLATFORM}" STREQUAL "windows")
  list(APPEND src_py_support_files nupic/py_support/CapnpToPycapnp.cpp)

  # Add the pycapnp Python package headers to includes
  execute_process(
    COMMAND "${PYTHON_EXECUTABLE}" "-c"
        "import capnp; import os; import sys; sys.stdout.write(os.path.dirname(os.path.dirname(capnp.__file__)))"
        RESULT_VARIABLE src_pycapnp_include_result_code
        OUTPUT_VARIABLE src_pycapnp_include_dir)

  if(src_pycapnp_include_result_code)
    message(FATAL_ERROR "ERROR: getting capnproto headers location "
            "(${src_pycapnp_include_result_code})")
  endif()

  if(NOT src_pycapnp_include_dir)
    message(FATAL_ERROR "ERROR: pycapnp's capnproto headers not found.")
  endif()

  message(STATUS "src_pycapnp_include_dir      = ${src_pycapnp_include_dir}")

  include_directories(SYSTEM ${src_pycapnp_include_dir})
endif()


# List all .capnp files here. The C++ files will be generated and included
# when compiling later on.
set(src_capnp_specs_rel
  nupic/proto/ArrayProto.capnp
  nupic/proto/BitHistory.capnp
  nupic/proto/ClaClassifier.capnp
  nupic/proto/ConnectionsProto.capnp
  nupic/proto/ExtendedTemporalMemoryProto.capnp
  nupic/proto/LinkProto.capnp
  nupic/proto/Map.capnp
  nupic/proto/NetworkProto.capnp
  nupic/proto/PyRegionProto.capnp
  nupic/proto/RandomProto.capnp
  nupic/proto/RegionProto.capnp
  nupic/proto/SparseBinaryMatrixProto.capnp
  nupic/proto/SparseMatrixProto.capnp
  nupic/proto/SpatialPoolerProto.capnp
  nupic/proto/SdrClassifier.capnp
  nupic/proto/TemporalMemoryProto.capnp
  nupic/proto/TestNodeProto.capnp
  nupic/proto/VectorFileSensorProto.capnp
)

# Create custom command for generating C++ code from .capnp schema files.

foreach(spec ${src_capnp_specs_rel})
  list(APPEND src_capnp_specs ${PROJECT_SOURCE_DIR}/${spec})
  list(APPEND src_capnp_generated_hdrs ${PROJECT_BINARY_DIR}/${spec}.h)
  list(APPEND src_capnp_generated_srcs ${PROJECT_BINARY_DIR}/${spec}.c++)
endforeach(spec)
set(src_capnp_all_spec_hdrs_and_srcs
    ${src_capnp_generated_hdrs}
    ${src_capnp_generated_srcs})

create_capnpc_command("${src_capnp_specs}"
                      ${PROJECT_SOURCE_DIR}
                      ${PROJECT_SOURCE_DIR}
                      ${PROJECT_BINARY_DIR}
                      "${src_capnp_all_spec_hdrs_and_srcs}")


message(STATUS "CAPNP_EXECUTABLE          = ${CAPNP_EXECUTABLE}")
message(STATUS "CAPNP_CMAKE_DEFINITIONS   = ${CAPNP_CMAKE_DEFINITIONS}")
message(STATUS "CAPNP_INCLUDE_DIRS        = ${CAPNP_INCLUDE_DIRS}")
message(STATUS "CAPNP_STATIC_LIB_TARGET   = ${CAPNP_STATIC_LIB_TARGET}")


#
# Common system libraries for shared libraries and executables
#
set(src_common_os_libs)

if("${PLATFORM}" STREQUAL "linux")
  list(APPEND src_common_os_libs pthread dl)
elseif("${PLATFORM}" STREQUAL "darwin")
  list(APPEND src_common_os_libs c++abi)
elseif(MSYS OR MINGW)
  list(APPEND src_common_os_libs psapi ws2_32 wsock32 rpcrt4)
elseif("${PLATFORM}" STREQUAL "windows")
  list(APPEND src_common_os_libs oldnames.lib psapi.lib ws2_32.lib)
endif()

message(STATUS "src_common_os_libs        = ${src_common_os_libs}")


#
# Setup nupic_core_solo static library, consisting of our own sources;
#
# this is an intermediate archive that will be merged with external static
# libraries in a subsequent step to produce the nupic_core "combined" static
# library.
#
set(src_lib_static_nupiccore_solo nupic_core_solo)

set(src_nupiccore_srcs
    nupic/algorithms/Anomaly.cpp
    nupic/algorithms/BitHistory.cpp
    nupic/algorithms/Cell.cpp
    nupic/algorithms/Cells4.cpp
    nupic/algorithms/ClassifierResult.cpp
    nupic/algorithms/CondProbTable.cpp
    nupic/algorithms/Connections.cpp
    nupic/algorithms/FastClaClassifier.cpp
    nupic/algorithms/GaborNode.cpp
    nupic/algorithms/ImageSensorLite.cpp
    nupic/algorithms/InSynapse.cpp
    nupic/algorithms/OutSynapse.cpp
    nupic/algorithms/Segment.cpp
    nupic/algorithms/SegmentUpdate.cpp
    nupic/algorithms/SDRClassifier.cpp
    nupic/algorithms/SpatialPooler.cpp
    nupic/algorithms/TemporalMemory.cpp
    nupic/algorithms/Svm.cpp
    nupic/encoders/ScalarEncoder.cpp
    nupic/encoders/ScalarSensor.cpp
    nupic/engine/Collections.cpp
    nupic/engine/Input.cpp
    nupic/engine/Link.cpp
    nupic/engine/LinkPolicyFactory.cpp
    nupic/engine/Network.cpp
    nupic/engine/NuPIC.cpp
    nupic/engine/Output.cpp
    nupic/engine/Region.cpp
    nupic/engine/RegionImpl.cpp
    nupic/engine/RegionImplFactory.cpp
    nupic/engine/RegionIo.cpp
    nupic/engine/RegionParameters.cpp
    nupic/engine/Spec.cpp
    nupic/engine/TestFanIn2LinkPolicy.cpp
    nupic/engine/TestNode.cpp
    nupic/engine/UniformLinkPolicy.cpp
    nupic/engine/YAMLUtils.cpp
    nupic/experimental/ExtendedTemporalMemory.cpp
    nupic/math/SparseMatrixAlgorithms.cpp
    nupic/math/SparseMatrixConnections.cpp
    nupic/math/StlIo.cpp
    nupic/math/Topology.cpp
    nupic/ntypes/ArrayBase.cpp
    nupic/ntypes/Buffer.cpp
    nupic/ntypes/BundleIO.cpp
    nupic/ntypes/Collection.cpp
    nupic/ntypes/Dimensions.cpp
    nupic/ntypes/MemParser.cpp
    nupic/ntypes/Scalar.cpp
    nupic/ntypes/Value.cpp
    nupic/os/Directory.cpp
    nupic/os/DynamicLibrary.cpp
    nupic/os/Env.cpp
    nupic/os/FStream.cpp
    nupic/os/OS.cpp
    nupic/os/OSUnix.cpp
    nupic/os/OSWin.cpp
    nupic/os/Path.cpp
    nupic/os/Regex.cpp
    nupic/os/Timer.cpp
    nupic/regions/PyRegion.cpp
    nupic/regions/VectorFile.cpp
    nupic/regions/VectorFileEffector.cpp
    nupic/regions/VectorFileSensor.cpp
    nupic/types/BasicType.cpp
    nupic/types/Fraction.cpp
    nupic/utils/ArrayProtoUtils.cpp
    nupic/utils/LoggingException.cpp
    nupic/utils/LogItem.cpp
    nupic/utils/MovingAverage.cpp
    nupic/utils/Random.cpp
    nupic/utils/StringUtils.cpp
    nupic/utils/TRandom.cpp
    nupic/utils/Watcher.cpp)

set(src_lib_static_nupiccore_srcs
    ${src_capnp_generated_srcs}
    ${src_py_support_files}
    ${src_nupiccore_srcs})

set(src_lib_static_nupiccore_compile_flags
    "${src_compile_flags} -I${src_numpy_core}/include")

message(STATUS "src_compile_flags = ${src_compile_flags}")
message(STATUS "src_lib_static_nupiccore_compile_flags = ${src_lib_static_nupiccore_compile_flags}")

add_library(${src_lib_static_nupiccore_solo} STATIC
            ${src_lib_static_nupiccore_srcs})
# nupic_core_solo sources depend on headers installed by these external projects
add_dependencies(${src_lib_static_nupiccore_solo}
                 ${YAML_CPP_STATIC_LIB_TARGET}
                 ${YAML_STATIC_LIB_TARGET}
                 ${APR1_STATIC_LIB_TARGET}
                 ${APRUTIL1_STATIC_LIB_TARGET}
                 ${Z_STATIC_LIB_TARGET})
set_target_properties(${src_lib_static_nupiccore_solo} PROPERTIES COMPILE_FLAGS
                      ${src_lib_static_nupiccore_compile_flags})
if(${NUPIC_IWYU})
  # TODO: Create a target that doesn't include the generated capnp schema files
  # since we don't want to run iwyu on them and iwyu can only be applied to
  # CMake targets (not source files directly).
  set_target_properties(${src_lib_static_nupiccore_solo}
    PROPERTIES CXX_INCLUDE_WHAT_YOU_USE ${iwyu_path})
endif()


#
# Create the nupic_core "combined" static library by merging nupic_core_solo
# with our external static libraries
#

include(src/NupicLibraryUtils) # for MERGE_STATIC_LIBRARIES

set(src_lib_static_nupiccore_combined nupic_core)

set(src_external_static_libs
    ${YAML_CPP_STATIC_LIB_TARGET}
    ${YAML_STATIC_LIB_TARGET}
    ${APR1_STATIC_LIB_TARGET}
    ${APRUTIL1_STATIC_LIB_TARGET}
    ${Z_STATIC_LIB_TARGET})

# Add capnproto static lib when building nupic_core static lib without python
# extensions. The extensions have their own logic governing whether to include
# it.
if (NOT NUPIC_BUILD_PYEXT_MODULES)
  list(APPEND src_external_static_libs ${CAPNP_STATIC_LIB_TARGET})
endif()

set(src_combined_nupiccore_source_archives
    ${src_lib_static_nupiccore_solo}
    ${src_external_static_libs})

# Create a top-level library target for the combined static lib
merge_static_libraries(${src_lib_static_nupiccore_combined}
                       "${src_combined_nupiccore_source_archives}")


#
# Build tests of the nupic_core "combined" static library
#

# Common libs for test executables
set(src_common_test_exe_libs
    ${src_lib_static_nupiccore_combined}
    ${PYTHON_LIBRARIES}
    ${src_common_os_libs})

# Add capnproto static lib to our C/C++ test apps when building python
# extensions, since capnproto objects are excluded from nupic_core combined lib
# to avoid conflict with capnproto methods compiled into the pycapnp extension
if (NUPIC_BUILD_PYEXT_MODULES)
  list(APPEND src_common_test_exe_libs ${CAPNP_STATIC_LIB_TARGET})
endif()

message(STATUS "src_common_test_exe_libs = ${src_common_test_exe_libs}")


#
# Setup test_cpp_region
#
set(src_executable_cppregiontest cpp_region_test)
add_executable(${src_executable_cppregiontest} test/integration/CppRegionTest.cpp)
target_link_libraries(${src_executable_cppregiontest} ${src_common_test_exe_libs})
set_target_properties(${src_executable_cppregiontest} PROPERTIES COMPILE_FLAGS ${src_compile_flags})
set_target_properties(${src_executable_cppregiontest} PROPERTIES LINK_FLAGS "${INTERNAL_LINKER_FLAGS_OPTIMIZED}")
add_custom_target(tests_cpp_region
                  COMMAND ${src_executable_cppregiontest}
                  DEPENDS ${src_executable_cppregiontest}
                  COMMENT "Executing test ${src_executable_cppregiontest}"
                  VERBATIM)

#
# Setup test_py_region
#
set(src_executable_pyregiontest py_region_test)
add_executable(${src_executable_pyregiontest} test/integration/PyRegionTest.cpp)
target_link_libraries(${src_executable_pyregiontest} ${src_common_test_exe_libs})
set_target_properties(${src_executable_pyregiontest}
                      PROPERTIES COMPILE_FLAGS ${src_compile_flags})
set_target_properties(${src_executable_pyregiontest}
                      PROPERTIES LINK_FLAGS "${INTERNAL_LINKER_FLAGS_OPTIMIZED}")
add_custom_target(tests_py_region
                  COMMAND ${src_executable_pyregiontest}
                  DEPENDS ${src_executable_pyregiontest}
                  COMMENT "Executing test ${src_executable_pyregiontest}"
                  VERBATIM)

#
# Setup test_connections_performance
#
set(src_executable_connectionsperformancetest connections_performance_test)
add_executable(${src_executable_connectionsperformancetest}
               test/integration/ConnectionsPerformanceTest.cpp)
target_link_libraries(${src_executable_connectionsperformancetest}
                      ${src_common_test_exe_libs})
set_target_properties(${src_executable_connectionsperformancetest}
                      PROPERTIES COMPILE_FLAGS ${src_compile_flags})
set_target_properties(${src_executable_connectionsperformancetest}
                      PROPERTIES LINK_FLAGS "${INTERNAL_LINKER_FLAGS_OPTIMIZED}")
add_custom_target(tests_connections_performance
                  COMMAND ${src_executable_connectionsperformancetest}
                  DEPENDS ${src_executable_connectionsperformancetest}
                  COMMENT "Executing test ${src_executable_connectionsperformancetest}"
                  VERBATIM)

#
# Setup helloregion example
#
set(src_executable_helloregion helloregion)
add_executable(${src_executable_helloregion} examples/regions/HelloRegions.cpp)
target_link_libraries(${src_executable_helloregion} ${src_common_test_exe_libs})
set_target_properties(${src_executable_helloregion}
                      PROPERTIES COMPILE_FLAGS ${src_compile_flags})
set_target_properties(${src_executable_helloregion}
                      PROPERTIES LINK_FLAGS "${INTERNAL_LINKER_FLAGS_OPTIMIZED}")

#
# Setup prototest example
#
set(src_executable_prototest prototest)
add_executable(${src_executable_prototest} examples/prototest.cpp)
target_link_libraries(${src_executable_prototest} ${src_common_test_exe_libs})
set_target_properties(${src_executable_prototest}
                      PROPERTIES COMPILE_FLAGS ${src_compile_flags})
set_target_properties(${src_executable_prototest}
                      PROPERTIES LINK_FLAGS "${INTERNAL_LINKER_FLAGS_OPTIMIZED}")

#
# Setup HelloSP_TP example
#
set(src_executable_hellosptp hello_sp_tp)
add_executable(${src_executable_hellosptp} examples/algorithms/HelloSP_TP.cpp)
target_link_libraries(${src_executable_hellosptp} ${src_common_test_exe_libs})
set_target_properties(${src_executable_hellosptp}
                      PROPERTIES COMPILE_FLAGS ${src_compile_flags})
set_target_properties(${src_executable_hellosptp}
                      PROPERTIES LINK_FLAGS "${INTERNAL_LINKER_FLAGS_OPTIMIZED}")


#
# Setup gtests
#
set(src_executable_gtests unit_tests)
add_executable(${src_executable_gtests}
               test/unit/algorithms/AnomalyTest.cpp
               test/unit/algorithms/Cells4Test.cpp
               test/unit/algorithms/CondProbTableTest.cpp
               test/unit/algorithms/ConnectionsTest.cpp
               test/unit/algorithms/FastCLAClassifierTest.cpp
               test/unit/algorithms/NearestNeighborUnitTest.cpp
               test/unit/algorithms/SDRClassifierTest.cpp
               test/unit/algorithms/SegmentTest.cpp
               test/unit/algorithms/SpatialPoolerTest.cpp
               test/unit/algorithms/TemporalMemoryTest.cpp
               test/unit/encoders/ScalarEncoderTest.cpp
               test/unit/engine/InputTest.cpp
               test/unit/engine/LinkTest.cpp
               test/unit/engine/NetworkTest.cpp
               test/unit/engine/UniformLinkPolicyTest.cpp
               test/unit/engine/YAMLUtilsTest.cpp
               test/unit/experimental/ExtendedTemporalMemoryTest.cpp
               test/unit/math/DenseTensorUnitTest.cpp
               test/unit/math/DomainUnitTest.cpp
               test/unit/math/IndexUnitTest.cpp
               test/unit/math/MathsTest.cpp
               test/unit/math/SegmentMatrixAdapterTest.cpp
               test/unit/math/SparseBinaryMatrixTest.cpp
               test/unit/math/SparseMatrix01UnitTest.cpp
               test/unit/math/SparseMatrixTest.cpp
               test/unit/math/SparseMatrixUnitTest.cpp
               test/unit/math/SparseTensorUnitTest.cpp
               test/unit/math/TopologyTest.cpp
               test/unit/ntypes/ArrayTest.cpp
               test/unit/ntypes/BufferTest.cpp
               test/unit/ntypes/CollectionTest.cpp
               test/unit/ntypes/DimensionsTest.cpp
               test/unit/ntypes/MemParserTest.cpp
               test/unit/ntypes/MemStreamTest.cpp
               test/unit/ntypes/NodeSetTest.cpp
               test/unit/ntypes/ScalarTest.cpp
               test/unit/ntypes/ValueTest.cpp
               test/unit/os/DirectoryTest.cpp
               test/unit/os/EnvTest.cpp
               test/unit/os/OSTest.cpp
               test/unit/os/PathTest.cpp
               test/unit/os/RegexTest.cpp
               test/unit/os/TimerTest.cpp
               test/unit/py_support/PyHelpersTest.cpp
               test/unit/types/BasicTypeTest.cpp
               test/unit/types/ExceptionTest.cpp
               test/unit/types/FractionTest.cpp
               test/unit/UnitTestMain.cpp
               test/unit/utils/GroupByTest.cpp
               test/unit/utils/MovingAverageTest.cpp
               test/unit/utils/RandomTest.cpp
               test/unit/utils/WatcherTest.cpp)
target_link_libraries(${src_executable_gtests}
                      ${src_lib_static_gtest}
                      ${src_common_test_exe_libs})
set_target_properties(${src_executable_gtests}
                      PROPERTIES COMPILE_FLAGS ${src_compile_flags}
                                 LINK_FLAGS "${INTERNAL_LINKER_FLAGS_OPTIMIZED}")
add_custom_target(tests_unit
                  COMMAND ${src_executable_gtests}
                  DEPENDS ${src_executable_gtests}
                  COMMENT "Executing test ${src_executable_gtests}"
                  VERBATIM)

#
# tests_all just calls other targets
#
# TODO This doesn't seem to have any effect; it's probably because the DEPENDS
# of add_custom_target must be files, not other high-level targets. If really
# need to run these tests during build, then either the individual
# add_custom_target of the individual test runners should be declared with the
# ALL option, or tests_all target whould be declared without DEPENDS, and
# add_dependencies should be used to set it's dependencies on the custom targets
# of the inidividual test runners.
add_custom_target(tests_all
                  DEPENDS tests_cpp_region
                  DEPENDS tests_unit
                  COMMENT "Running all tests"
                  VERBATIM)


#
# Use SWIG to generate Python extensions.
#
if (NUPIC_BUILD_PYEXT_MODULES)
  include(UseSWIG)

  # Set the output location for the language modules that are created.
  set(CMAKE_SWIG_OUTDIR ${PROJECT_BINARY_DIR})

  # Make sure the directory exists for the generated C++ files.
  file(MAKE_DIRECTORY ${PROJECT_BINARY_DIR}/nupic/bindings)

  # TODO ZZZ set COMPILE_FLAGS on swig targets

  # SWIG options from:
  # https://github.com/swig/swig/blob/master/Source/Modules/python.cxx#L111
  set(src_swig_flags
      -c++
      -features
      autodoc=0,directors=0
      -noproxyimport
      -keyword
      -modern
      -modernargs
      -noproxydel
      -fvirtual
      -fastunpack
      -nofastproxy
      -fastquery
      -outputtuple
      -castmode
      -nosafecstrings
      -w402
      -w503
      -w511
      -w302
      -w362
      -w312
      -w389
      -DSWIG_PYTHON_LEGACY_BOOL
      -I${SWIG_DIR}/python
      -I${SWIG_DIR}
      ${src_compiler_definitions}
  )

  file(GLOB_RECURSE swig_header_deps *.i *.hpp *.h)

  message(STATUS "src_swig_flags = ${src_swig_flags}")

  # Tell swig which command-line options to use, allowing user to override
  set(CMAKE_SWIG_FLAGS ${src_swig_flags} ${CMAKE_SWIG_FLAGS})

  # Set up linker flags for python extension shared libraries
  set(_SRC_SWIG_EXTENSION_LINK_FLAGS "${PYEXT_LINKER_FLAGS_OPTIMIZED}")

  # NOTE Non-Windows Python extensions shouldn't be linking agains libpython;
  # symbols should be available automatically when python loads the extension.
  #
  # NOTE We don't link our non-Windows python extensions with capnproto static
  # lib in order to force runtime linkage to pycapnp's capnproto symbols thus
  # avoiding the conflict of executing the methods in our own
  # compilation of capnproto (different compiler/STL/version, flags, etc.) on
  # objects created by pycapnp's. We force runtime linking to pycapnp's
  # capnproto symbols by preloading the pycapnp extension in our extension
  # python proxy modules, thus avoiding the conflict from executing the methods
  # in our own compilation of capnproto on objects created by pycapnp's.
  set(_SRC_SWIG_LINK_LIBRARIES
      ${src_lib_static_nupiccore_combined}
      ${src_common_os_libs})

  # Common dependencies for our python extensions for use with
  # SWIG_MODULE_name_EXTRA_DEPS
  # Make sure we don't execute the swig executable before it is built
  set(_SRC_SWIG_EXTRA_DEPS Swig)

  # NOTE Windows DLLs are shared executables with their own main; they require
  # all symbols to resolve at link time, so we have to add libpython for this
  # platform
  #
  # NOTE On Windows nupic.bindings builds, we include capnproto because we
  # presently build self-contained CAPNP_LITE on Windows, and Windows
  # nupic/nupic.bindings presently have no dependency on pycapnp.
  if("${PLATFORM}" STREQUAL "windows")
    list(APPEND _SRC_SWIG_LINK_LIBRARIES
         ${PYTHON_LIBRARIES}
         ${CAPNP_STATIC_LIB_TARGET})
  endif()

  message(STATUS "_SRC_SWIG_EXTRA_DEPS     = ${_SRC_SWIG_EXTRA_DEPS}")
  message(STATUS "_SRC_SWIG_LINK_LIBRARIES = ${_SRC_SWIG_LINK_LIBRARIES}")
  message(STATUS "_SRC_SWIG_EXTENSION_LINK_FLAGS= ${_SRC_SWIG_EXTENSION_LINK_FLAGS}")
  message(STATUS "CMAKE_SWIG_FLAGS        = ${CMAKE_SWIG_FLAGS}")


  function(PREPEND_BOILERPLATE_TO_PYTHON_PROXY_MODULE
           MODULE_NAME)
    # Add a custom command to the Swig target to prepend boilerplate to the
    # swig-generated python proxy module
    # ${CMAKE_SWIG_OUTDIR}/${MODULE_NAME}.py. The boilerplate preloads
    # the pycapnp extension shared library on Unix platforms.
    #
    # :param MODULE_NAME: the custom command will be added to the target
    #   corresponding to this Swig module name.
    set(preamble_filepath "${CMAKE_SOURCE_DIR}/src/nupic/bindings/swig_proxy_preamble.py")
    set(module_filepath "${CMAKE_SWIG_OUTDIR}/${MODULE_NAME}.py")

    add_custom_command(
      TARGET ${SWIG_MODULE_${MODULE_NAME}_REAL_NAME}
      POST_BUILD
      COMMAND
        ${CMAKE_COMMAND}
            -DSRC_FILE_1=${preamble_filepath}
            -DSRC_FILE_2=${module_filepath}
            -DTARGET_FILE=${module_filepath}
            -P ${CMAKE_SOURCE_DIR}/src/ConcatTwoFiles.cmake
      COMMENT "Prepending ${preamble_filepath} to swig-generated module ${module_filepath}"
    )
  endfunction(PREPEND_BOILERPLATE_TO_PYTHON_PROXY_MODULE)


  function(BUILD_EXTENSION MODULE_NAME)
    # Create a nupic.bindings swig extension target with the given Swig module
    # name. Also, if PY_EXTENSIONS_DIR is specified, request
    # installation of the extension library and python proxy module.
    #
    # The real target name is ${SWIG_MODULE_${MODULE_NAME}_REAL_NAME}.

    set(source_interface_file nupic/bindings/${MODULE_NAME}.i)

    set_source_files_properties(${source_interface_file} PROPERTIES
                                CPLUSPLUS ON
                                SWIG_MODULE_NAME ${MODULE_NAME})

    # Regenerate SWIG bindings if any headers change.
    set(SWIG_MODULE_${MODULE_NAME}_EXTRA_DEPS ${swig_header_deps})

    #
    # Create custom command for generating files from SWIG
    #

    # Note: swig_add_module outputs ${swig_generated_file_fullname}
    swig_add_module(${MODULE_NAME} python ${source_interface_file})

    set_source_files_properties(
      ${swig_generated_file_fullname} PROPERTIES
      GENERATED TRUE
      COMPILE_FLAGS ${src_swig_generated_file_compile_flags})

    swig_link_libraries(${MODULE_NAME} ${_SRC_SWIG_LINK_LIBRARIES})

    prepend_boilerplate_to_python_proxy_module(${MODULE_NAME})

    set(real_target "${SWIG_MODULE_${MODULE_NAME}_REAL_NAME}")

    set(extra_deps ${_SRC_SWIG_EXTRA_DEPS})
    set(link_flags ${_SRC_SWIG_EXTENSION_LINK_FLAGS})

    # Create an export map and update extra dependencies and link flags. This
    # export map prevents runtime-link preemption of statically-linked
    # libraries, such as -static-libstdc++, and limits the shared object's
    # symbol visibility to only the python extension's init function. NOTE Not
    # sure what, if anything, to do for MSVC at this time.
    set(extension_init_func "init${real_target}")

    if("${PLATFORM}" STREQUAL "darwin")
      set(link_flags
          "${link_flags} -Wl,-exported_symbol,_${extension_init_func}")

    elseif("${PLATFORM}" STREQUAL "linux" OR MINGW)
      set(export_map_file
          "${CMAKE_CURRENT_BINARY_DIR}/${real_target}_generated.expmap")

      list(APPEND extra_deps "${export_map_file}")
      set(link_flags "${link_flags} -Wl,--version-script=${export_map_file}")

      set(export_map_contents "{global: ${extension_init_func}; local: *;};")

      message(STATUS "Writing export map file ${export_map_file} "
              "(${export_map_contents}).")

      file(WRITE ${export_map_file} "${export_map_contents}")
    endif()


    add_dependencies(${real_target} ${extra_deps})
    set_target_properties(${real_target} PROPERTIES
                          LINK_FLAGS "${link_flags}")

    # If a path is specified, copy extensions files to proper location.
    if (PY_EXTENSIONS_DIR)
      install(TARGETS
              ${real_target}
              LIBRARY DESTINATION ${PY_EXTENSIONS_DIR})
      install(FILES
              ${PROJECT_BINARY_DIR}/${MODULE_NAME}.py
              DESTINATION ${PY_EXTENSIONS_DIR})
    endif(PY_EXTENSIONS_DIR)

    message(
      STATUS
      "Created Swig target ${real_target} for swig module ${MODULE_NAME}. "
      "extra_deps=${extra_deps}, link_flags=${link_flags}")
  endfunction(BUILD_EXTENSION)


<<<<<<< HEAD
  # Experimental
  build_extension("experimental")
=======
  # Algorithms
  build_extension("algorithms")

  # Engine
  build_extension("engine_internal")

  # Experimental
  build_extension("experimental")

  # Math
  build_extension("math")
>>>>>>> 5ccabe7f

endif() # NUPIC_BUILD_PYEXT_MODULES


#
# Install targets into CMAKE_INSTALL_PREFIX
#
install(TARGETS
        ${src_lib_static_nupiccore_combined}
        ${src_lib_static_gtest}
        ${src_executable_helloregion}
        ${src_executable_cppregiontest}
        ${src_executable_pyregiontest}
        ${src_executable_connectionsperformancetest}
        ${src_executable_hellosptp}
        ${src_executable_prototest}
        ${src_executable_gtests}
        RUNTIME DESTINATION bin
        LIBRARY DESTINATION lib
        ARCHIVE DESTINATION lib)

# Version.hpp is also used by the nupic.bindings release/deployment system
install(FILES ${PROJECT_BINARY_DIR}/Version.hpp
        DESTINATION include/nupic/)

if (NOT NUPIC_BUILD_PYEXT_MODULES)
  install(DIRECTORY nupic/ DESTINATION include/nupic
          FILES_MATCHING PATTERN "*.h*"
          PATTERN "*.hpp.in" EXCLUDE)
  install(DIRECTORY nupic/ DESTINATION include/nupic
          FILES_MATCHING PATTERN "*.capnp")
  install(DIRECTORY ${PROJECT_BINARY_DIR}/nupic/ DESTINATION include/nupic/
          FILES_MATCHING PATTERN "*.capnp.h")

  install(DIRECTORY ${REPOSITORY_DIR}/external/common/include/gtest
          DESTINATION include/gtest
          FILES_MATCHING PATTERN "*.h*")

  install(DIRECTORY "${REPOSITORY_DIR}/external/common/include/"
          DESTINATION include)

  install(DIRECTORY "${src_numpy_core}/lib/"
          DESTINATION lib)
  install(DIRECTORY "${src_numpy_core}/include/"
          DESTINATION include)

  foreach(directory ${CAPNP_INCLUDE_DIRS})
    install(DIRECTORY "${directory}/capnp"
            DESTINATION include)
    install(DIRECTORY "${directory}/kj"
            DESTINATION include)
  endforeach()

  install(DIRECTORY nupic/py_support DESTINATION include/nupic
          FILES_MATCHING PATTERN "*.c*")
  install(DIRECTORY nupic DESTINATION include/nupic
          FILES_MATCHING PATTERN "*.py")
endif (NOT NUPIC_BUILD_PYEXT_MODULES)

#
# `make package` results in
# nupic_core-${NUPIC_CORE_VERSION}-${PLATFORM}${BITNESS}${PLATFORM_SUFFIX}.tar.gz binary release
#

set(CPACK_GENERATOR "TGZ")
set(CPACK_PACKAGE_FILE_NAME "nupic_core-${NUPIC_CORE_VERSION}-${PLATFORM}${BITNESS}${PLATFORM_SUFFIX}")
include(CPack)<|MERGE_RESOLUTION|>--- conflicted
+++ resolved
@@ -841,23 +841,8 @@
       "extra_deps=${extra_deps}, link_flags=${link_flags}")
   endfunction(BUILD_EXTENSION)
 
-
-<<<<<<< HEAD
   # Experimental
   build_extension("experimental")
-=======
-  # Algorithms
-  build_extension("algorithms")
-
-  # Engine
-  build_extension("engine_internal")
-
-  # Experimental
-  build_extension("experimental")
-
-  # Math
-  build_extension("math")
->>>>>>> 5ccabe7f
 
 endif() # NUPIC_BUILD_PYEXT_MODULES
 
