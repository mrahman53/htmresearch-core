--- conflicted
+++ resolved
@@ -154,103 +154,11 @@
  */
 typedef void *         NTA_Handle;
 
-<<<<<<< HEAD
 /**
 * Represents an opaque pointer, same as `uintptr_t`
 */
 typedef uintptr_t      NTA_UIntPtr;
 
-#if defined(NTA_ARCH_32) && defined(NTA_OS_DARWIN)
-/**
- * Represents a 32-bit signed integer.
- */
-typedef  int                  NTA_Int32;
-/**
- * Represents a 32-bit unsigned integer.
- */
-typedef  unsigned int         NTA_UInt32;
-/**
- * Represents a 64-bit signed integer.
- */
-typedef  long long            NTA_Int64;
-/**
- * Represents a 64-bit unsigned integer.
- */
-typedef  unsigned long long   NTA_UInt64;
-
-#elif defined(NTA_ARCH_64) && defined(NTA_OS_DARWIN)
-/**
- * Represents a 32-bit signed integer.
- */
-typedef  int                  NTA_Int32;
-/**
- * Represents a 32-bit unsigned integer.
- */
-typedef  unsigned int         NTA_UInt32;
-/**
- * Represents a 64-bit signed integer.
- */
-typedef  long                 NTA_Int64;
-/**
- * Represents a 64-bit unsigned integer.
- */
-typedef  unsigned long        NTA_UInt64;
-
-#elif defined(NTA_ARCH_32) && defined(NTA_OS_LINUX)
-/**
- * Represents a 32-bit signed integer.
- */
-typedef  int                  NTA_Int32;
-/**
- * Represents a 32-bit unsigned integer.
- */
-typedef  unsigned int         NTA_UInt32;
-/**
- * Represents a 64-bit signed integer.
- */
-typedef  long long            NTA_Int64;
-/**
- * Represents a 64-bit unsigned integer.
- */
-typedef  unsigned long long   NTA_UInt64;
-
-#elif defined(NTA_ARCH_32) && defined(NTA_OS_WINDOWS)
-/**
- * Represents a 32-bit signed integer.
- */
-typedef  long                NTA_Int32;
-/**
- * Represents a 32-bit unsigned integer.
- */
-typedef  unsigned long       NTA_UInt32;
-/**
- * Represents a 64-bit signed integer.
- */
-typedef  long long           NTA_Int64;
-/**
- * Represents a 64-bit unsigned integer.
- */
-typedef  unsigned long long  NTA_UInt64;
-
-#elif defined(NTA_ARCH_64) && defined(NTA_OS_WINDOWS)
-/**
- * Represents a 32-bit signed integer.
- */
-typedef  long                NTA_Int32;
-/**
- * Represents a 32-bit unsigned integer.
- */
-typedef  unsigned long       NTA_UInt32;
-/**
- * Represents a 64-bit signed integer.
- */
-typedef  long long           NTA_Int64;
-/**
- * Represents a 64-bit unsigned integer.
- */
-typedef  unsigned long long  NTA_UInt64;
-=======
->>>>>>> 0a396829
 
 #if defined(NTA_OS_WINDOWS)
   #if defined(NTA_ARCH_32)
