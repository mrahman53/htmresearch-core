--- conflicted
+++ resolved
@@ -1319,18 +1319,11 @@
     {
       UInt numNeighbors = 0;
       UInt numBigger = 0;
-<<<<<<< HEAD
-
-      if (wrapAround_)
-      {
-        for (UInt neighbor : WrappingNeighborhood(column, inhibitionRadius_,
-                                          columnDimensions_))
-=======
+
       if (wrapAround_)
       {
         for (UInt neighbor : WrappingNeighborhood(column, inhibitionRadius_,
                                                   columnDimensions_))
->>>>>>> 6dbd9b4f
         {
           if (neighbor != column)
           {
