--- conflicted
+++ resolved
@@ -178,6 +178,8 @@
                                             vector<UInt>& potential);
          
                
+
+
           void calculateOverlap_(vector<UInt>& inputVector,
                                  vector<UInt>& overlap);
           void calculateOverlapPct_(vector<UInt>& overlaps,
@@ -229,26 +231,7 @@
                                  vector<UInt>& activeColumns);
           void updateBoostFactors_();
           void updateBookeepingVars_(bool learn);
-<<<<<<< HEAD
-          void calculateOverlap_(vector<UInt>& inputVector,
-                                 vector<UInt>& overlaps);
-          void calculateOverlapPct_(vector<UInt>& overlaps,
-                                    vector<Real>& overlapsPct);
-          void inhibitColumns_(vector<UInt>& overlaps, 
-                               vector<UInt>& activeColumns);
-          void inhibitColumnsGlobal_(vector<Real>& overlaps, Real density,
-                                     vector<UInt>& activeColumns);
-          void inhibitColumnsLocal_(vector<Real>& overlaps, Real density,
-                                     vector<UInt>& activeColumns);
-
-          void getNeighbors1D_(UInt column, vector<UInt>& dimensions, 
-                               UInt radius, bool wrapAround=false);
-          void getNeighbors2D_(UInt column, vector<UInt>& dimensions, 
-                               UInt radius, bool wrapAround=false);
-          void getNeighborsND_(UInt column, vector<UInt>& dimensions, 
-                               UInt radius, bool wrapAround=false);  
-=======
->>>>>>> 8d5392bb
+
           bool isUpdateRound_();
 
           /**
