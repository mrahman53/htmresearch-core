#!/bin/bash
# ----------------------------------------------------------------------
# Numenta Platform for Intelligent Computing (NuPIC)
# Copyright (C) 2016, Numenta, Inc.  Unless you have purchased from
# Numenta, Inc. a separate commercial license for this software code, the
# following terms and conditions apply:
#
# This program is free software: you can redistribute it and/or modify
# it under the terms of the GNU Affero Public License version 3 as
# published by the Free Software Foundation.
#
# This program is distributed in the hope that it will be useful,
# but WITHOUT ANY WARRANTY; without even the implied warranty of
# MERCHANTABILITY or FITNESS FOR A PARTICULAR PURPOSE.
# See the GNU Affero Public License for more details.
#
# You should have received a copy of the GNU Affero Public License
# along with this program.  If not, see http://www.gnu.org/licenses.
#
# http://numenta.org/licenses/
# ----------------------------------------------------------------------

set -o errexit


USAGE="Usage:

[BUILD_TYPE=Release | Debug] [WHEEL_PLAT=platform] $( basename ${0} )

This script builds and tests the nupic.bindings Python extension.

In Debug builds, also
  - Turns on the Include What You Use check (assumes iwyu is installed)

ASUMPTION: Expects a pristine nupic.core source tree without any remnant build
   artifacts from prior build attempts. Otherwise, behavior is undefined.


INPUT ENVIRONMENT VARIABLES:

  BUILD_TYPE : Specifies build type, which may be either Release or Debug;
               defaults to Release. [OPTIONAL]
  WHEEL_PLAT : Wheel platform name; pass manylinux1_x86_64 for manylinux build;
               leave undefined for all other builds.

OUTPUTS:
  nupic.bindings wheel: On success, the resulting wheel will be located in the
                        subdirectory nupic_bindings_wheelhouse of the source
                        tree's root directory.

  test results: nupic.bindings test results will be located in the subdirectory
                test_results of the source tree's root directory with the
                the following content:

                junit-test-results.xml
                htmlcov/

"

if [[ $1 == --help ]]; then
  echo "${USAGE}"
  exit 0
fi

if [[ $# > 0 ]]; then
  echo "ERROR Unexpected arguments: ${@}" >&2
  echo "${USAGE}" >&2
  exit 1
fi


set -o xtrace


# Apply defaults
BUILD_TYPE=${BUILD_TYPE-"Release"}


NUPIC_CORE_ROOT="$( cd "$( dirname "${BASH_SOURCE[0]}" )/.." && pwd )"

TEST_RESULTS_DIR="${NUPIC_CORE_ROOT}/test_results"

echo "RUNNING NUPIC BINDINGS BUILD: BUILD_TYPE=${BUILD_TYPE}, " >&2

# Install pycapnp to get the matching capnproto headers for nupic.core build
# NOTE Conditional pycapnp dependency should be incorporated into
# bindings/py/requirements.txt to abstract it from upstream scripts.
pip install pycapnp==0.5.8

#
# Build nupic.bindings
#

# NOTE without -p to force build failure upon pre-existing build side-effects
mkdir ${NUPIC_CORE_ROOT}/build
mkdir ${NUPIC_CORE_ROOT}/build/scripts

cd ${NUPIC_CORE_ROOT}/build/scripts

# Configure nupic.core build
if [[ "$BUILD_TYPE" == "Debug" ]]; then
  EXTRA_CMAKE_DEFINITIONS="-DNUPIC_IWYU=ON -DNTA_COV_ENABLED=ON"
fi

cmake ${NUPIC_CORE_ROOT} \
    -DCMAKE_BUILD_TYPE=${BUILD_TYPE} \
    ${EXTRA_CMAKE_DEFINITIONS} \
    -DCMAKE_INSTALL_PREFIX=${NUPIC_CORE_ROOT}/build/release \
<<<<<<< HEAD
    -DPY_EXTENSIONS_DIR=${NUPIC_CORE_ROOT}/bindings/py/htmresearch_core
=======
    -DPY_EXTENSIONS_DIR=${NUPIC_CORE_ROOT}/bindings/py/src/nupic/bindings
>>>>>>> c550b2ac

# Build nupic.core
make install

# Build nupic.bindings python extensions from nupic.core build artifacts
if [[ $WHEEL_PLAT ]]; then
  EXTRA_WHEEL_OPTIONS="--plat-name ${WHEEL_PLAT}"
fi

cd ${NUPIC_CORE_ROOT}
python setup.py develop

#
# Test
#

# Run nupic.bindings python tests

mkdir ${TEST_RESULTS_DIR}

cd ${TEST_RESULTS_DIR}    # so that py.test will deposit its artifacts here

# Run tests with pytest options per nupic.core/setup.cfg
py.test ${NUPIC_CORE_ROOT}/bindings/py/tests<|MERGE_RESOLUTION|>--- conflicted
+++ resolved
@@ -106,11 +106,7 @@
     -DCMAKE_BUILD_TYPE=${BUILD_TYPE} \
     ${EXTRA_CMAKE_DEFINITIONS} \
     -DCMAKE_INSTALL_PREFIX=${NUPIC_CORE_ROOT}/build/release \
-<<<<<<< HEAD
-    -DPY_EXTENSIONS_DIR=${NUPIC_CORE_ROOT}/bindings/py/htmresearch_core
-=======
-    -DPY_EXTENSIONS_DIR=${NUPIC_CORE_ROOT}/bindings/py/src/nupic/bindings
->>>>>>> c550b2ac
+    -DPY_EXTENSIONS_DIR=${NUPIC_CORE_ROOT}/bindings/py/src/htmresearch_core
 
 # Build nupic.core
 make install
