#!/bin/bash
# ----------------------------------------------------------------------
# Numenta Platform for Intelligent Computing (NuPIC)
# Copyright (C) 2016, Numenta, Inc.  Unless you have purchased from
# Numenta, Inc. a separate commercial license for this software code, the
# following terms and conditions apply:
#
# This program is free software: you can redistribute it and/or modify
# it under the terms of the GNU Affero Public License version 3 as
# published by the Free Software Foundation.
#
# This program is distributed in the hope that it will be useful,
# but WITHOUT ANY WARRANTY; without even the implied warranty of
# MERCHANTABILITY or FITNESS FOR A PARTICULAR PURPOSE.
# See the GNU Affero Public License for more details.
#
# You should have received a copy of the GNU Affero Public License
# along with this program.  If not, see http://www.gnu.org/licenses.
#
# http://numenta.org/licenses/
# ----------------------------------------------------------------------

set -o errexit


USAGE="Usage:

[BUILD_TYPE=Release | Debug] [WHEEL_PLAT=platform] $( basename ${0} )

This script builds and tests the nupic.bindings Python extension.

In Debug builds, also
  - Turns on the Include What You Use check (assumes iwyu is installed)

ASUMPTION: Expects a pristine nupic.core source tree without any remnant build
   artifacts from prior build attempts. Otherwise, behavior is undefined.


INPUT ENVIRONMENT VARIABLES:

  BUILD_TYPE : Specifies build type, which may be either Release or Debug;
               defaults to Release. [OPTIONAL]
  WHEEL_PLAT : Wheel platform name; pass manylinux1_x86_64 for manylinux build;
               leave undefined for all other builds.

OUTPUTS:
  nupic.bindings wheel: On success, the resulting wheel will be located in the
                        subdirectory nupic_bindings_wheelhouse of the source
                        tree's root directory.

  test results: nupic.bindings test results will be located in the subdirectory
                test_results of the source tree's root directory with the
                the following content:

                junit-test-results.xml
                htmlcov/

"

if [[ $1 == --help ]]; then
  echo "${USAGE}"
  exit 0
fi

if [[ $# > 0 ]]; then
  echo "ERROR Unexpected arguments: ${@}" >&2
  echo "${USAGE}" >&2
  exit 1
fi


set -o xtrace


# Apply defaults
BUILD_TYPE=${BUILD_TYPE-"Release"}


NUPIC_CORE_ROOT="$( cd "$( dirname "${BASH_SOURCE[0]}" )/.." && pwd )"

TEST_RESULTS_DIR="${NUPIC_CORE_ROOT}/test_results"

echo "RUNNING NUPIC BINDINGS BUILD: BUILD_TYPE=${BUILD_TYPE}, " >&2

<<<<<<< HEAD
# Install pycapnp to get the matching capnproto headers for nupic.core build
# NOTE Conditional pycapnp dependency should be incorporated into
# bindings/py/requirements.txt to abstract it from upstream scripts.
pip install pycapnp==0.5.8
=======
# Install nupic.bindings dependencies; the nupic.core cmake build depends on
# some of them (e.g., numpy).
pip install \
    --ignore-installed \
    -r ${NUPIC_CORE_ROOT}/bindings/py/requirements.txt
>>>>>>> 8afd4ed7

#
# Build nupic.bindings
#

# NOTE without -p to force build failure upon pre-existing build side-effects
mkdir ${NUPIC_CORE_ROOT}/build
mkdir ${NUPIC_CORE_ROOT}/build/scripts

cd ${NUPIC_CORE_ROOT}/build/scripts

# Configure nupic.core build
if [[ "$BUILD_TYPE" == "Debug" ]]; then
  EXTRA_CMAKE_DEFINITIONS="-DNUPIC_IWYU=ON -DNTA_COV_ENABLED=ON"
fi

cmake ${NUPIC_CORE_ROOT} \
    -DCMAKE_BUILD_TYPE=${BUILD_TYPE} \
    ${EXTRA_CMAKE_DEFINITIONS} \
    -DCMAKE_INSTALL_PREFIX=${NUPIC_CORE_ROOT}/build/release \
    -DPY_EXTENSIONS_DIR=${NUPIC_CORE_ROOT}/bindings/py/src/htmresearch_core

# Build nupic.core
make install

# Build nupic.bindings python extensions from nupic.core build artifacts
if [[ $WHEEL_PLAT ]]; then
  EXTRA_WHEEL_OPTIONS="--plat-name ${WHEEL_PLAT}"
fi

cd ${NUPIC_CORE_ROOT}
python setup.py develop

#
# Test
#

<<<<<<< HEAD
=======
# Install nupic.bindings before running c++ tests; py_region_test depends on it
pip install \
    --ignore-installed \
    ${DEST_WHEELHOUSE}/nupic.bindings-*.whl

# Run the nupic.core c++ tests
cd ${NUPIC_CORE_ROOT}/build/release/bin
./cpp_region_test
./py_region_test
./unit_tests

# These are utilities or demonstration executables so leave out of main build
# to keep build times down.
#./connections_performance_test
#./hello_sp_tp
#./helloregion
#./prototest


>>>>>>> 8afd4ed7
# Run nupic.bindings python tests

mkdir ${TEST_RESULTS_DIR}

cd ${TEST_RESULTS_DIR}    # so that py.test will deposit its artifacts here

# Run tests with pytest options per nupic.core/setup.cfg
py.test ${NUPIC_CORE_ROOT}/bindings/py/tests<|MERGE_RESOLUTION|>--- conflicted
+++ resolved
@@ -82,18 +82,11 @@
 
 echo "RUNNING NUPIC BINDINGS BUILD: BUILD_TYPE=${BUILD_TYPE}, " >&2
 
-<<<<<<< HEAD
-# Install pycapnp to get the matching capnproto headers for nupic.core build
-# NOTE Conditional pycapnp dependency should be incorporated into
-# bindings/py/requirements.txt to abstract it from upstream scripts.
-pip install pycapnp==0.5.8
-=======
 # Install nupic.bindings dependencies; the nupic.core cmake build depends on
 # some of them (e.g., numpy).
 pip install \
     --ignore-installed \
     -r ${NUPIC_CORE_ROOT}/bindings/py/requirements.txt
->>>>>>> 8afd4ed7
 
 #
 # Build nupic.bindings
@@ -125,18 +118,17 @@
 fi
 
 cd ${NUPIC_CORE_ROOT}
-python setup.py develop
+python setup.py bdist_wheel --dist-dir ${DEST_WHEELHOUSE} ${EXTRA_WHEEL_OPTIONS}
+
 
 #
 # Test
 #
 
-<<<<<<< HEAD
-=======
 # Install nupic.bindings before running c++ tests; py_region_test depends on it
 pip install \
     --ignore-installed \
-    ${DEST_WHEELHOUSE}/nupic.bindings-*.whl
+    ${DEST_WHEELHOUSE}/htmresearch-core-*.whl
 
 # Run the nupic.core c++ tests
 cd ${NUPIC_CORE_ROOT}/build/release/bin
@@ -152,7 +144,6 @@
 #./prototest
 
 
->>>>>>> 8afd4ed7
 # Run nupic.bindings python tests
 
 mkdir ${TEST_RESULTS_DIR}
